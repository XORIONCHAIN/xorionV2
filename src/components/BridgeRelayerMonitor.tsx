import { useState, useEffect } from "react";
import { Card, CardContent, CardHeader, CardTitle } from "@/components/ui/card";
import { Alert, AlertDescription } from "@/components/ui/alert";
import { Loader2 } from "lucide-react";
import { usePolkadot } from "@/hooks/use-polkadot";

const TOKEN_DECIMALS = 18;

const formatBalance = (balance: string | number, decimals: number): string => {
  const num = Number(balance) / Math.pow(10, decimals);
  return num.toFixed(2); // Display with 2 decimal places
};

const BridgeRelayerMonitor = () => {
  const { api, isConnected, isConnecting } = usePolkadot();
  const [relayers, setRelayers] = useState<string[]>([]);
  const [isPaused, setIsPaused] = useState<boolean | null>(null);
  const [totalLocked, setTotalLocked] = useState<string>("0");
  const [totalReleased, setTotalReleased] = useState<string>("0");
  const [error, setError] = useState<string>("");
  const [isLoading, setIsLoading] = useState<boolean>(true);

  useEffect(() => {
    const fetchData = async () => {
      if (!api || !isConnected) {
        setError("API is not initialized or not connected. Check the node endpoint.");
        setIsLoading(false);
        return;
      }

      try {
        await api.isReady;

        // Fetch relayers
        const relayersData = await api.query.ethereumBridge.relayers();
        const relayersHuman = relayersData.toHuman();
        // Validate and cast relayers to string[]
        const validatedRelayers = Array.isArray(relayersHuman)
          ? relayersHuman.filter((item): item is string => typeof item === "string")
          : [];
        setRelayers(validatedRelayers);

        // Fetch paused status
        const isPausedValue = await api.query.ethereumBridge.paused();
        const isPausedPrimitive = isPausedValue.toPrimitive();
        // Validate and cast to boolean
        setIsPaused(typeof isPausedPrimitive === "boolean" ? isPausedPrimitive : false);

<<<<<<< HEAD
                // Fetch relayerFund
                const relayerFund = await query.ethereumBridge.relayers();
                console.log('relay fund: ', relayerFund)
                console.log("relayerFund:", relayerFund.toHuman());
                const allRelayers = relayerFund.toHuman() as string[]
                setRelayers(allRelayers);

=======
        // Fetch total locked
        const totalLockedData = await api.query.ethereumBridge.totalLocked();
        setTotalLocked(totalLockedData.toString()); // Store as string to handle large numbers
>>>>>>> a888bed7

        // Fetch total released
        const totalReleasedData = await api.query.ethereumBridge.totalReleased();
        setTotalReleased(totalReleasedData.toString());

        setError("");
      } catch (err) {
        console.error("Error fetching data:", err);
        setError(
          `Failed to fetch bridge data: ${err.message}. Check if ethereumBridge pallet and storage items are available.`
        );
      } finally {
        setIsLoading(false);
      }
    };

    if (api && isConnected) {
      fetchData();
    } else {
      setError("Waiting for API connection...");
      setIsLoading(false);
    }
  }, [api, isConnected]);

  return (
    <Card className="max-w-lg mx-auto">
      <CardHeader>
        <CardTitle>Bridge Status</CardTitle>
      </CardHeader>
      <CardContent>
        {error && (
          <Alert variant="destructive" className="mb-4">
            <AlertDescription>{error}</AlertDescription>
          </Alert>
        )}
        {isConnecting && (
          <div className="flex justify-center">
            <Loader2 className="h-6 w-6 animate-spin" />
          </div>
        )}
        {!isConnected && !isConnecting && (
          <Alert variant="destructive" className="mb-4">
            <AlertDescription>
              Blockchain node not connected. Please try again later.
            </AlertDescription>
          </Alert>
        )}
        {isConnected && isLoading && (
          <div className="flex justify-center">
            <Loader2 className="h-6 w-6 animate-spin" />
          </div>
        )}
        {isConnected && !isLoading && (
          <div className="space-y-4">
            <div>
              <h3 className="font-semibold">Bridge Paused:</h3>
              <p>{isPaused !== null ? (isPaused ? "Yes" : "No") : "N/A"}</p>
            </div>
            <div>
              <h3 className="font-semibold">Relayers:</h3>
              {relayers.length > 0 ? (
                <ul className="list-disc pl-5">
                  {relayers.map((relayer, index) => (
                    <li key={index}>{relayer}</li>
                  ))}
                </ul>
              ) : (
                <p>No relayers found.</p>
              )}
            </div>
            <div>
              <h3 className="font-semibold">Total Locked:</h3>
              <p>{formatBalance(totalLocked, TOKEN_DECIMALS)} Tokens</p>
            </div>
            <div>
              <h3 className="font-semibold">Total Released:</h3>
              <p>{formatBalance(totalReleased, TOKEN_DECIMALS)} Tokens</p>
            </div>
          </div>
        )}
      </CardContent>
    </Card>
  );
};

export default BridgeRelayerMonitor;<|MERGE_RESOLUTION|>--- conflicted
+++ resolved
@@ -46,19 +46,12 @@
         // Validate and cast to boolean
         setIsPaused(typeof isPausedPrimitive === "boolean" ? isPausedPrimitive : false);
 
-<<<<<<< HEAD
                 // Fetch relayerFund
                 const relayerFund = await query.ethereumBridge.relayers();
                 console.log('relay fund: ', relayerFund)
                 console.log("relayerFund:", relayerFund.toHuman());
                 const allRelayers = relayerFund.toHuman() as string[]
                 setRelayers(allRelayers);
-
-=======
-        // Fetch total locked
-        const totalLockedData = await api.query.ethereumBridge.totalLocked();
-        setTotalLocked(totalLockedData.toString()); // Store as string to handle large numbers
->>>>>>> a888bed7
 
         // Fetch total released
         const totalReleasedData = await api.query.ethereumBridge.totalReleased();
